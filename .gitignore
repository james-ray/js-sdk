# Logs
logs
*.log
npm-debug.log*
yarn-debug.log*
yarn-error.log*

# Dependency directories
node_modules/
# dotenv environment variables file
.env

target/
.anchor/
.idea/
.gitattributes
test-ledger/
docker-target

packages/*/dist/
<<<<<<< HEAD
/local/
=======


.DS_Store
packages/.DS_Store
>>>>>>> b9e572ac
<|MERGE_RESOLUTION|>--- conflicted
+++ resolved
@@ -18,11 +18,6 @@
 docker-target
 
 packages/*/dist/
-<<<<<<< HEAD
 /local/
-=======
-
-
 .DS_Store
-packages/.DS_Store
->>>>>>> b9e572ac
+packages/.DS_Store