{
  "packages": ["packages/*"],
<<<<<<< HEAD
  "version": "2.0.2-test.11"
=======
  "version": "2.2.2"
>>>>>>> 068293c9
}<|MERGE_RESOLUTION|>--- conflicted
+++ resolved
@@ -1,8 +1,4 @@
 {
   "packages": ["packages/*"],
-<<<<<<< HEAD
-  "version": "2.0.2-test.11"
-=======
-  "version": "2.2.2"
->>>>>>> 068293c9
+  "version": "3.0.0"
 }